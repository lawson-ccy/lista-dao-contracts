node_modules
.env
.openzeppelin
coverage
coverage.json
typechain
typechain-types

#Hardhat files
cache
artifacts

.idea
<<<<<<< HEAD
.DS_Store

typechain-types

# Ignore the temporary files
*temp.js
=======
.DS_Store
>>>>>>> 4cb046b6
<|MERGE_RESOLUTION|>--- conflicted
+++ resolved
@@ -11,13 +11,7 @@
 artifacts
 
 .idea
-<<<<<<< HEAD
 .DS_Store
 
-typechain-types
-
 # Ignore the temporary files
-*temp.js
-=======
-.DS_Store
->>>>>>> 4cb046b6
+*temp.js