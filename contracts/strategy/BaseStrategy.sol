//SPDX-License-Identifier: MIT
pragma solidity ^0.8.0;

import "@openzeppelin/contracts-upgradeable/access/OwnableUpgradeable.sol";
import "@openzeppelin/contracts-upgradeable/security/ReentrancyGuardUpgradeable.sol";
import "@openzeppelin/contracts-upgradeable/security/PausableUpgradeable.sol";
import "../masterVault/interfaces/IMasterVault.sol";
import "./IBaseStrategy.sol";

abstract contract BaseStrategy is
IBaseStrategy,
OwnableUpgradeable,
PausableUpgradeable,
ReentrancyGuardUpgradeable {

    address public strategist;
    address public destination;
    address public rewards;

    bool public depositPaused;

    IMasterVault public vault;

    event UpdatedStrategist(address strategist);
    event UpdatedRewards(address rewards);

    function __BaseStrategy_init(
        address destinationAddr,
        address rewardsAddr,
        address masterVault
    ) internal initializer {
        __Ownable_init();
        __Pausable_init();
        __ReentrancyGuard_init();
        strategist = msg.sender;
        destination = destinationAddr;
        rewards = rewardsAddr;
        vault = IMasterVault(masterVault);
    }

    /**
     * @dev Throws if called by any account other than the owner.
     */
    modifier onlyStrategist() {
        require(msg.sender == strategist);
        _;
    }

<<<<<<< HEAD
=======
    /**
     * @dev Throws if deposits are paused.
     */
>>>>>>> 5cacfb85
    modifier whenDepositNotPaused() {
        require(!depositPaused, "deposits are paused");
        _;
    }

<<<<<<< HEAD
    function _beforeDeposit(uint256 amount) internal virtual returns (bool) {
=======
    /**
     * @dev Throws if called by any account other than the masterVault
     */
    modifier onlyVault() {
        require(msg.sender == address(vault), "!vault");
        _;
>>>>>>> 5cacfb85
    }

    function balanceOfWant() public view returns(uint256) {
        return address(this).balance;
    }

    function balanceOfPool() public virtual view returns(uint256) {
        return address(destination).balance;
    }

    function balanceOf() public view returns(uint256) {
        return balanceOfWant() + balanceOfPool();
    }

    function pause() external onlyStrategist {
        depositPaused = true;
    }

    function unpause() external onlyStrategist {
        depositPaused = false;
    }

    function setStrategist(address newStrategist) external onlyOwner {
        require(newStrategist != address(0));
        strategist = newStrategist;
        emit UpdatedStrategist(newStrategist);
    }
    
    function setRewards(address newRewardsAddr) external onlyOwner {
        require(newRewardsAddr != address(0));
        rewards = newRewardsAddr;
        emit UpdatedRewards(newRewardsAddr);
    }
}<|MERGE_RESOLUTION|>--- conflicted
+++ resolved
@@ -8,11 +8,11 @@
 import "./IBaseStrategy.sol";
 
 abstract contract BaseStrategy is
-IBaseStrategy,
-OwnableUpgradeable,
-PausableUpgradeable,
-ReentrancyGuardUpgradeable {
-
+    IBaseStrategy,
+    OwnableUpgradeable,
+    PausableUpgradeable,
+    ReentrancyGuardUpgradeable
+{
     address public strategist;
     address public destination;
     address public rewards;
@@ -46,38 +46,31 @@
         _;
     }
 
-<<<<<<< HEAD
-=======
     /**
      * @dev Throws if deposits are paused.
      */
->>>>>>> 5cacfb85
     modifier whenDepositNotPaused() {
         require(!depositPaused, "deposits are paused");
         _;
     }
 
-<<<<<<< HEAD
-    function _beforeDeposit(uint256 amount) internal virtual returns (bool) {
-=======
     /**
      * @dev Throws if called by any account other than the masterVault
      */
     modifier onlyVault() {
         require(msg.sender == address(vault), "!vault");
         _;
->>>>>>> 5cacfb85
     }
 
-    function balanceOfWant() public view returns(uint256) {
+    function balanceOfWant() public view returns (uint256) {
         return address(this).balance;
     }
 
-    function balanceOfPool() public virtual view returns(uint256) {
+    function balanceOfPool() public view virtual returns (uint256) {
         return address(destination).balance;
     }
 
-    function balanceOf() public view returns(uint256) {
+    function balanceOf() public view returns (uint256) {
         return balanceOfWant() + balanceOfPool();
     }
 
@@ -94,7 +87,7 @@
         strategist = newStrategist;
         emit UpdatedStrategist(newStrategist);
     }
-    
+
     function setRewards(address newRewardsAddr) external onlyOwner {
         require(newRewardsAddr != address(0));
         rewards = newRewardsAddr;
