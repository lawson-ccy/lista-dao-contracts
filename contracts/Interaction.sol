// SPDX-License-Identifier: MIT
pragma solidity ^0.8.10;

import "@openzeppelin/contracts-upgradeable/access/OwnableUpgradeable.sol";
import "@openzeppelin/contracts-upgradeable/token/ERC20/utils/SafeERC20Upgradeable.sol";
import "@openzeppelin/contracts/utils/structs/EnumerableSet.sol";
import "./hMath.sol";
import "./oracle/libraries/FullMath.sol";
import "./interfaces/VatLike.sol";
import "./interfaces/HayJoinLike.sol";
import "./interfaces/GemJoinLike.sol";
import "./interfaces/JugLike.sol";
import "./interfaces/DogLike.sol";
import "./interfaces/PipLike.sol";
import "./interfaces/SpotLike.sol";
import "./interfaces/IRewards.sol";
import "./interfaces/IAuctionProxy.sol";
<<<<<<< HEAD
import "./interfaces/IBorrowLisUSDListaDistributor.sol";
=======
import "./interfaces/IDynamicDutyCalculator.sol";

>>>>>>> d51ed494
import "./ceros/interfaces/IHelioProvider.sol";
import "./ceros/interfaces/IDao.sol";

import "./libraries/AuctionProxy.sol";

uint256 constant WAD = 10 ** 18;
uint256 constant RAD = 10 ** 45;
uint256 constant YEAR = 31556952; //seconds in year (365.2425 * 24 * 3600)

contract Interaction is OwnableUpgradeable, IDao, IAuctionProxy {

    mapping(address => uint) public wards;
    function rely(address usr) external auth {wards[usr] = 1;}
    function deny(address usr) external auth {wards[usr] = 0;}
    modifier auth {
        require(wards[msg.sender] == 1, "Interaction/not-authorized");
        _;
    }

    VatLike public vat;
    SpotLike public spotter;
    IERC20Upgradeable public hay;
    HayJoinLike public hayJoin;
    JugLike public jug;
    address public dog;
    IRewards public helioRewards; // Deprecated

    mapping(address => uint256) public deposits;
    mapping(address => CollateralType) public collaterals;

    using SafeERC20Upgradeable for IERC20Upgradeable;
    using EnumerableSet for EnumerableSet.AddressSet;

    mapping(address => address) public helioProviders; // e.g. Auction purchase from ceabnbc to abnbc

    uint256 public whitelistMode;
    address public whitelistOperator;
    mapping(address => uint) public whitelist;
    mapping(address => uint) public tokensBlacklist;
    bool private _entered;
    IDynamicDutyCalculator public dutyCalculator;
    uint256 public auctionWhitelistMode;

    mapping(address => uint) public auctionWhitelist;

    IBorrowLisUSDListaDistributor public borrowLisUSDListaDistributor;

    function enableWhitelist() external auth {whitelistMode = 1;}
    function disableWhitelist() external auth {whitelistMode = 0;}
    function enableAuctionWhitelist() external auth {auctionWhitelistMode = 1;}
    function disableAuctionWhitelist() external auth {auctionWhitelistMode = 0;}

    function setWhitelistOperator(address usr) external auth {
        whitelistOperator = usr;
    }
    function addToWhitelist(address[] memory usrs) external operatorOrWard {
        for(uint256 i = 0; i < usrs.length; i++)
            whitelist[usrs[i]] = 1;
    }
    function removeFromWhitelist(address[] memory usrs) external operatorOrWard {
        for(uint256 i = 0; i < usrs.length; i++)
            whitelist[usrs[i]] = 0;
    }
    function addToAuctionWhitelist(address[] memory usrs) external operatorOrWard {
        for(uint256 i = 0; i < usrs.length; i++)
            auctionWhitelist[usrs[i]] = 1;
    }
    function removeFromAuctionWhitelist(address[] memory usrs) external operatorOrWard {
        for(uint256 i = 0; i < usrs.length; i++)
            auctionWhitelist[usrs[i]] = 0;
    }
    function addToBlacklist(address[] memory tokens) external auth {
        for(uint256 i = 0; i < tokens.length; i++)
            tokensBlacklist[tokens[i]] = 1;
    }
    function removeFromBlacklist(address[] memory tokens) external auth {
        for(uint256 i = 0; i < tokens.length; i++)
            tokensBlacklist[tokens[i]] = 0;
    }
    function setListaDistributor(address distributor) external auth {
        require(distributor != address(0), "Interaction/lista-distributor-zero-address");
        require(address(borrowLisUSDListaDistributor) != distributor, "Interaction/same-distributor-address");
        borrowLisUSDListaDistributor = IBorrowLisUSDListaDistributor(distributor);
    }
    modifier whitelisted(address participant) {
        if (whitelistMode == 1)
            require(whitelist[participant] == 1, "Interaction/not-in-whitelist");
        _;
    }
    modifier auctionWhitelisted {
        if (auctionWhitelistMode == 1)
            require(auctionWhitelist[msg.sender] == 1, "Interaction/not-in-auction-whitelist");
        _;
    }
    modifier operatorOrWard {
        require(msg.sender == whitelistOperator || wards[msg.sender] == 1, "Interaction/not-operator-or-ward");
        _;
    }
    modifier notInBlacklisted(address token) {
        require (tokensBlacklist[token] == 0, "Interaction/token-in-blacklist");
        _;
    }
    modifier nonReentrant {
        require(!_entered, "re-entrant call");
        _entered = true;
        _;
        _entered = false;
    }
    function initialize(
        address vat_,
        address spot_,
        address hay_,
        address hayJoin_,
        address jug_,
        address dog_,
        address rewards_
    ) public initializer {
        __Ownable_init();

        wards[msg.sender] = 1;

        vat = VatLike(vat_);
        spotter = SpotLike(spot_);
        hay = IERC20Upgradeable(hay_);
        hayJoin = HayJoinLike(hayJoin_);
        jug = JugLike(jug_);
        dog = dog_;
        helioRewards = IRewards(rewards_);

        vat.hope(hayJoin_);

        hay.safeApprove(hayJoin_, type(uint256).max);
    }

    function setCores(address vat_, address spot_, address hayJoin_,
        address jug_) public auth {
        // Reset previous approval
        hay.safeApprove(address(hayJoin), 0);

        vat = VatLike(vat_);
        spotter = SpotLike(spot_);
        hayJoin = HayJoinLike(hayJoin_);
        jug = JugLike(jug_);

        vat.hope(hayJoin_);

        hay.safeApprove(hayJoin_, type(uint256).max);
    }

    function setHayApprove() public auth {
        hay.safeApprove(address(hayJoin), type(uint256).max);
    }

    function setCollateralType(
        address token,
        address gemJoin,
        bytes32 ilk,
        address clip,
        uint256 mat
    ) external auth {
        require(collaterals[token].live == 0, "Interaction/token-already-init");
        vat.init(ilk);
        jug.init(ilk);
        spotter.file(ilk, "mat", mat);
        collaterals[token] = CollateralType(GemJoinLike(gemJoin), ilk, 1, clip);
        IERC20Upgradeable(token).safeApprove(gemJoin, type(uint256).max);
        vat.rely(gemJoin);
        emit CollateralEnabled(token, ilk);
    }

    function setCollateralDuty(address token, uint256 duty) public auth {
        _setCollateralDuty(token, duty);
    }

    function _setCollateralDuty(address token, uint256 duty) private {
        CollateralType memory collateralType = collaterals[token];
        _checkIsLive(collateralType.live);
        jug.drip(collateralType.ilk);
        jug.file(collateralType.ilk, "duty", duty);
    }

    function setHelioProvider(address token, address helioProvider) external auth {
        helioProviders[token] = helioProvider;
    }

    function removeCollateralType(address token) external auth {
        require(collaterals[token].live != 0, "Interaction/token-not-init");
        collaterals[token].live = 2; //STOPPED
        address gemJoin = address(collaterals[token].gem);
        vat.deny(gemJoin);
        IERC20Upgradeable(token).safeApprove(gemJoin, 0);
        emit CollateralDisabled(token, collaterals[token].ilk);
    }

    function stringToBytes32(string memory source) public pure returns (bytes32 result) {
        bytes memory tempEmptyStringTest = bytes(source);
        if (tempEmptyStringTest.length == 0) {
            return 0x0;
        }

        assembly {
            result := mload(add(source, 32))
        }
    }

    function deposit(
        address participant,
        address token,
        uint256 dink
    ) external whitelisted(participant) notInBlacklisted(token) nonReentrant returns (uint256) {
        CollateralType memory collateralType = collaterals[token];
        require(collateralType.live == 1, "Interaction/inactive-collateral");

        if (helioProviders[token] != address(0)) {
            require(
                msg.sender == helioProviders[token],
                "Interaction/only helio provider can deposit for this token"
            );
        }
        require(dink <= uint256(type(int256).max), "Interaction/too-much-requested");
        drip(token);
        uint256 preBalance = IERC20Upgradeable(token).balanceOf(address(this));
        IERC20Upgradeable(token).safeTransferFrom(msg.sender, address(this), dink);
        uint256 postBalance = IERC20Upgradeable(token).balanceOf(address(this));
        require(preBalance + dink == postBalance, "Interaction/deposit-deflated");

        collateralType.gem.join(participant, dink);
        vat.behalf(participant, address(this));
        vat.frob(collateralType.ilk, participant, participant, participant, int256(dink), 0);

        deposits[token] += dink;

        emit Deposit(participant, token, dink, locked(token, participant));
        return dink;
    }

    function borrow(address token, uint256 hayAmount) external notInBlacklisted(token) nonReentrant returns (uint256) {
        CollateralType memory collateralType = collaterals[token];
        require(collateralType.live == 1, "Interaction/inactive-collateral");

        drip(token);
<<<<<<< HEAD
=======
        poke(token);
        dropRewards(token, msg.sender);
>>>>>>> d51ed494

        (, uint256 rate, , ,) = vat.ilks(collateralType.ilk);
        int256 dart = int256(hayAmount * RAY / rate);
        require(dart >= 0, "Interaction/too-much-requested");

        if (uint256(dart) * rate < hayAmount * RAY) {
            dart += 1; //ceiling
        }

        vat.frob(collateralType.ilk, msg.sender, msg.sender, msg.sender, 0, dart);
        vat.move(msg.sender, address(this), hayAmount * RAY);
        hayJoin.exit(msg.sender, hayAmount);

        (uint256 ink, uint256 art) = vat.urns(collateralType.ilk, msg.sender);
        uint256 liqPrice = liquidationPriceForDebt(collateralType.ilk, ink, art);

        takeSnapshot(token, msg.sender, art);

        emit Borrow(msg.sender, token, ink, hayAmount, liqPrice);
        return uint256(dart);
    }

    // Burn user's HAY.
    // N.B. User collateral stays the same.
    function payback(address token, uint256 hayAmount) external nonReentrant returns (int256) {
        CollateralType memory collateralType = collaterals[token];
        // _checkIsLive(collateralType.live); Checking in the `drip` function

        drip(token);
        poke(token);
        (,uint256 rate,,,) = vat.ilks(collateralType.ilk);
        (,uint256 art) = vat.urns(collateralType.ilk, msg.sender);

        int256 dart;
        uint256 realAmount = hayAmount;

        uint256 debt = rate * art;
        if (realAmount * RAY >= debt) { // Close CDP
            dart = int(art);
            realAmount = debt / RAY;
            realAmount = realAmount * RAY == debt ? realAmount : realAmount + 1;
        } else { // Less/Greater than dust
            dart = int256(FullMath.mulDiv(realAmount, RAY, rate));
        }

        IERC20Upgradeable(hay).safeTransferFrom(msg.sender, address(this), realAmount);
        hayJoin.join(msg.sender, realAmount);

        require(dart >= 0, "Interaction/too-much-requested");

        vat.frob(collateralType.ilk, msg.sender, msg.sender, msg.sender, 0, - dart);

        (uint256 ink, uint256 userDebt) = vat.urns(collateralType.ilk, msg.sender);
        uint256 liqPrice = liquidationPriceForDebt(collateralType.ilk, ink, userDebt);

        takeSnapshot(token, msg.sender, userDebt);

        emit Payback(msg.sender, token, realAmount, userDebt, liqPrice);
        return dart;
    }

    /**
     * @dev take snapshot of user's debt
     * @param token collateral token address
     * @param user user address
     */
    function takeSnapshot(address token, address user, uint256 amount) private {
        // ensure the distributor address is set
        if (address(borrowLisUSDListaDistributor) != address(0)) {
            borrowLisUSDListaDistributor.takeSnapshot(token, user, amount);
        }
    }

    /**
     * @dev synchronize user's debt to the snapshot contract
     * @notice this function can be called by anyone
               it also act as an initialisation function of user's snapshot data
     * @param token collateral token address
     * @param user user address
     */
    function syncSnapshot(address token, address user) external {
        // check user debt is 0?
        (, uint256 userDebt) = vat.urns(collaterals[token].ilk, user);
        // sync user debt only if it is greater than 0
        if (userDebt > 0) {
            takeSnapshot(token, user, userDebt);
        }
    }

    // Unlock and transfer to the user `dink` amount of ceABNBc
    function withdraw(
        address participant,
        address token,
        uint256 dink
    ) external nonReentrant returns (uint256) {
        CollateralType memory collateralType = collaterals[token];
        _checkIsLive(collateralType.live);

        drip(token);
        poke(token);
        if (helioProviders[token] != address(0)) {
            require(
                msg.sender == helioProviders[token],
                "Interaction/Only helio provider can call this function for this token"
            );
        } else {
            require(
                msg.sender == participant,
                "Interaction/Caller must be the same address as participant"
            );
        }

        uint256 unlocked = free(token, participant);
        if (unlocked < dink) {
            int256 diff = int256(dink) - int256(unlocked);
            vat.frob(collateralType.ilk, participant, participant, participant, - diff, 0);
        }
        // move the dink amount of collateral from participant to the current contract
        vat.flux(collateralType.ilk, participant, address(this), dink);
        // Collateral is actually transferred back to user inside `exit` operation.
        // See GemJoin.exit()
        collateralType.gem.exit(msg.sender, dink);
        deposits[token] -= dink;

        emit Withdraw(participant, dink);
        return dink;
    }

    function drip(address token) public {
        CollateralType memory collateralType = collaterals[token];
        _checkIsLive(collateralType.live);

        bytes32 _ilk = collateralType.ilk;
        (uint256 currentDuty,) = jug.ilks(_ilk);
        uint256 duty = dutyCalculator.calculateDuty(token, currentDuty, true);
        if (duty != currentDuty) {
            _setCollateralDuty(token, duty);
        } else {
            jug.drip(_ilk);
        }
    }

    function poke(address token) public {
        CollateralType memory collateralType = collaterals[token];
        _checkIsLive(collateralType.live);

        spotter.poke(collateralType.ilk);
    }

    //    /////////////////////////////////
    //    //// VIEW                    ////
    //    /////////////////////////////////

    // Price of the collateral asset(ceABNBc) from Oracle
    function collateralPrice(address token) public view returns (uint256) {
        CollateralType memory collateralType = collaterals[token];
        _checkIsLive(collateralType.live);

        (PipLike pip,) = spotter.ilks(collateralType.ilk);
        (bytes32 price, bool has) = pip.peek();
        require(has, "Interaction/invalid-price");
        return uint256(price);
    }

    // Returns the HAY price in $
    function hayPrice(address token) external view returns (uint256) {
        CollateralType memory collateralType = collaterals[token];
        _checkIsLive(collateralType.live);

        (, uint256 rate,,,) = vat.ilks(collateralType.ilk);
        return rate / 10 ** 9;
    }

    // Returns the collateral ratio in percents with 18 decimals
    function collateralRate(address token) external view returns (uint256) {
        CollateralType memory collateralType = collaterals[token];
        _checkIsLive(collateralType.live);

        (,uint256 mat) = spotter.ilks(collateralType.ilk);
        require(mat != 0, "Interaction/spot-not-init");
        return 10 ** 45 / mat;
    }

    // Total ceABNBc deposited nominated in $
    function depositTVL(address token) external view returns (uint256) {
        return deposits[token] * collateralPrice(token) / WAD;
    }

    // Total HAY borrowed by all users
    function collateralTVL(address token) external view returns (uint256) {
        CollateralType memory collateralType = collaterals[token];
        _checkIsLive(collateralType.live);

        (uint256 Art, uint256 rate,,,) = vat.ilks(collateralType.ilk);
        return FullMath.mulDiv(Art, rate, RAY);
    }

    // Not locked user balance in ceABNBc
    function free(address token, address usr) public view returns (uint256) {
        CollateralType memory collateralType = collaterals[token];
        _checkIsLive(collateralType.live);

        return vat.gem(collateralType.ilk, usr);
    }

    // User collateral in ceABNBc
    function locked(address token, address usr) public view returns (uint256) {
        CollateralType memory collateralType = collaterals[token];
        _checkIsLive(collateralType.live);

        (uint256 ink,) = vat.urns(collateralType.ilk, usr);
        return ink;
    }

    // Total borrowed HAY
    function borrowed(address token, address usr) external view returns (uint256) {
        CollateralType memory collateralType = collaterals[token];
        _checkIsLive(collateralType.live);

        (,uint256 rate,,,) = vat.ilks(collateralType.ilk);
        (, uint256 art) = vat.urns(collateralType.ilk, usr);

        // 100 Wei is added as a ceiling to help close CDP in repay()
        if ((art * rate) / RAY != 0) {
            return ((art * rate) / RAY) + 100;
        }
        else {
            return 0;
        }
    }

    // Collateral minus borrowed. Basically free collateral (nominated in HAY)
    function availableToBorrow(address token, address usr) external view returns (int256 amount) {
        CollateralType memory collateralType = collaterals[token];
        _checkIsLive(collateralType.live);

        (uint256 ink, uint256 art) = vat.urns(collateralType.ilk, usr);
        (, uint256 rate, uint256 spot,,) = vat.ilks(collateralType.ilk);
        uint256 collateral = ink * spot;
        uint256 debt = rate * art;
        amount = (int256(collateral) - int256(debt)) / 1e27;

        if(amount < 0) return 0;
    }

    // Collateral + `amount` minus borrowed. Basically free collateral (nominated in HAY)
    // Returns how much hay you can borrow if provide additional `amount` of collateral
    function willBorrow(address token, address usr, int256 amount) external view returns (int256) {
        CollateralType memory collateralType = collaterals[token];
        _checkIsLive(collateralType.live);

        (uint256 ink, uint256 art) = vat.urns(collateralType.ilk, usr);
        (, uint256 rate, uint256 spot,,) = vat.ilks(collateralType.ilk);
        require(amount >= - (int256(ink)), "Cannot withdraw more than current amount");
        if (amount < 0) {
            ink = uint256(int256(ink) + amount);
        } else {
            ink += uint256(amount);
        }
        uint256 collateral = ink * spot;
        uint256 debt = rate * art;
        return (int256(collateral) - int256(debt)) / 1e27;
    }

    function liquidationPriceForDebt(bytes32 ilk, uint256 ink, uint256 art) internal view returns (uint256) {
        if (ink == 0) {
            return 0; // no meaningful price if user has no debt
        }
        (, uint256 rate,,,) = vat.ilks(ilk);
        (,uint256 mat) = spotter.ilks(ilk);
        uint256 backedDebt = (art * rate / 10 ** 36) * mat;
        return backedDebt / ink;
    }

    // Price of ceABNBc when user will be liquidated
    function currentLiquidationPrice(address token, address usr) external view returns (uint256) {
        CollateralType memory collateralType = collaterals[token];
        _checkIsLive(collateralType.live);

        (uint256 ink, uint256 art) = vat.urns(collateralType.ilk, usr);
        return liquidationPriceForDebt(collateralType.ilk, ink, art);
    }

    // Price of ceABNBc when user will be liquidated with additional amount of ceABNBc deposited/withdraw
    function estimatedLiquidationPrice(address token, address usr, int256 amount) external view returns (uint256) {
        CollateralType memory collateralType = collaterals[token];
        _checkIsLive(collateralType.live);

        (uint256 ink, uint256 art) = vat.urns(collateralType.ilk, usr);
        require(amount >= - (int256(ink)), "Cannot withdraw more than current amount");
        if (amount < 0) {
            ink = uint256(int256(ink) + amount);
        } else {
            ink += uint256(amount);
        }
        return liquidationPriceForDebt(collateralType.ilk, ink, art);
    }

    // Price of ceABNBc when user will be liquidated with additional amount of HAY borrowed/payback
    //positive amount mean HAYs are being borrowed. So art(debt) will increase
    function estimatedLiquidationPriceHAY(address token, address usr, int256 amount) external view returns (uint256) {
        CollateralType memory collateralType = collaterals[token];
        _checkIsLive(collateralType.live);

        (uint256 ink, uint256 art) = vat.urns(collateralType.ilk, usr);
        require(amount >= - (int256(art)), "Cannot withdraw more than current amount");
        (, uint256 rate,,,) = vat.ilks(collateralType.ilk);
        (,uint256 mat) = spotter.ilks(collateralType.ilk);
        uint256 backedDebt = FullMath.mulDiv(art, rate, 10 ** 36);
        if (amount < 0) {
            backedDebt = uint256(int256(backedDebt) + amount);
        } else {
            backedDebt += uint256(amount);
        }
        return FullMath.mulDiv(backedDebt, mat, ink) / 10 ** 9;
    }

    // Returns borrow APR with 20 decimals.
    // I.e. 10% == 10 ethers
    function borrowApr(address token) public view returns (uint256) {
        CollateralType memory collateralType = collaterals[token];
        _checkIsLive(collateralType.live);

        (uint256 duty,) = jug.ilks(collateralType.ilk);
        uint256 principal = hMath.rpow((jug.base() + duty), YEAR, RAY);
        return (principal - RAY) / (10 ** 7);
    }

    function startAuction(
        address token,
        address user,
        address keeper
<<<<<<< HEAD
    ) external returns (uint256) {
        poke(token);
=======
    ) external auctionWhitelisted returns (uint256) {
        dropRewards(token, user);
        drip(token);
>>>>>>> d51ed494
        CollateralType memory collateral = collaterals[token];
        (uint256 ink,) = vat.urns(collateral.ilk, user);
        IHelioProvider provider = IHelioProvider(helioProviders[token]);
        uint256 auctionAmount = AuctionProxy.startAuction(
            user,
            keeper,
            hay,
            hayJoin,
            vat,
            DogLike(dog),
            provider,
            collateral
        );
        // after auction started, user's debt of the token becomes 0
        takeSnapshot(token, user, 0);

        emit AuctionStarted(token, user, ink, collateralPrice(token));
        return auctionAmount;
    }

    function buyFromAuction(
        address token,
        uint256 auctionId,
        uint256 collateralAmount,
        uint256 maxPrice,
        address receiverAddress
    ) external auctionWhitelisted {
        CollateralType memory collateral = collaterals[token];
        IHelioProvider helioProvider = IHelioProvider(helioProviders[token]);
        uint256 leftover = AuctionProxy.buyFromAuction(
            auctionId,
            collateralAmount,
            maxPrice,
            receiverAddress,
            hay,
            hayJoin,
            vat,
            helioProvider,
            collateral
        );

        address urn = ClipperLike(collateral.clip).sales(auctionId).usr; // Liquidated address

        emit Liquidation(urn, token, collateralAmount, leftover);
    }

    function getAuctionStatus(address token, uint256 auctionId) external view returns(bool, uint256, uint256, uint256) {
        return ClipperLike(collaterals[token].clip).getStatus(auctionId);
    }

    function upchostClipper(address token) external {
        ClipperLike(collaterals[token].clip).upchost();
    }

    function getAllActiveAuctionsForToken(address token) external view returns (Sale[] memory sales) {
        return AuctionProxy.getAllActiveAuctionsForClip(ClipperLike(collaterals[token].clip));
    }

    function resetAuction(address token, uint256 auctionId, address keeper) external auctionWhitelisted {
        AuctionProxy.resetAuction(auctionId, keeper, hay, hayJoin, vat, collaterals[token]);
    }

    function totalPegLiquidity() external view returns (uint256) {
        return IERC20Upgradeable(hay).totalSupply();
    }

    function _checkIsLive(uint256 live) internal pure {
        require(live != 0, "Interaction/inactive collateral");
    }

    function setDutyCalculator(address _dutyCalculator) external auth {
        require(_dutyCalculator != address(0) && _dutyCalculator != address(dutyCalculator), "Interaction/invalid-dutyCalculator-address");
        dutyCalculator = IDynamicDutyCalculator(_dutyCalculator);
        require(dutyCalculator.interaction() == address(this), "Interaction/invalid-dutyCalculator-interaction");
    }

    /**
     * @dev Returns the next duty for the given collateral. This function is used by the frontend to display the next duty.
     *      Can be accessed as a view from within the UX since no state changes and no events emitted.
     * @param _collateral The address of the collateral
     * @return duty The next duty
     */
    function getNextDuty(address _collateral) external returns (uint256 duty) {
        CollateralType memory collateral = collaterals[_collateral];

        (uint256 currentDuty,) = jug.ilks(collateral.ilk);

        duty = dutyCalculator.calculateDuty(_collateral, currentDuty, false);
    }
}<|MERGE_RESOLUTION|>--- conflicted
+++ resolved
@@ -15,12 +15,8 @@
 import "./interfaces/SpotLike.sol";
 import "./interfaces/IRewards.sol";
 import "./interfaces/IAuctionProxy.sol";
-<<<<<<< HEAD
 import "./interfaces/IBorrowLisUSDListaDistributor.sol";
-=======
 import "./interfaces/IDynamicDutyCalculator.sol";
-
->>>>>>> d51ed494
 import "./ceros/interfaces/IHelioProvider.sol";
 import "./ceros/interfaces/IDao.sol";
 
@@ -262,11 +258,7 @@
         require(collateralType.live == 1, "Interaction/inactive-collateral");
 
         drip(token);
-<<<<<<< HEAD
-=======
         poke(token);
-        dropRewards(token, msg.sender);
->>>>>>> d51ed494
 
         (, uint256 rate, , ,) = vat.ilks(collateralType.ilk);
         int256 dart = int256(hayAmount * RAY / rate);
@@ -550,40 +542,6 @@
         return liquidationPriceForDebt(collateralType.ilk, ink, art);
     }
 
-    // Price of ceABNBc when user will be liquidated with additional amount of ceABNBc deposited/withdraw
-    function estimatedLiquidationPrice(address token, address usr, int256 amount) external view returns (uint256) {
-        CollateralType memory collateralType = collaterals[token];
-        _checkIsLive(collateralType.live);
-
-        (uint256 ink, uint256 art) = vat.urns(collateralType.ilk, usr);
-        require(amount >= - (int256(ink)), "Cannot withdraw more than current amount");
-        if (amount < 0) {
-            ink = uint256(int256(ink) + amount);
-        } else {
-            ink += uint256(amount);
-        }
-        return liquidationPriceForDebt(collateralType.ilk, ink, art);
-    }
-
-    // Price of ceABNBc when user will be liquidated with additional amount of HAY borrowed/payback
-    //positive amount mean HAYs are being borrowed. So art(debt) will increase
-    function estimatedLiquidationPriceHAY(address token, address usr, int256 amount) external view returns (uint256) {
-        CollateralType memory collateralType = collaterals[token];
-        _checkIsLive(collateralType.live);
-
-        (uint256 ink, uint256 art) = vat.urns(collateralType.ilk, usr);
-        require(amount >= - (int256(art)), "Cannot withdraw more than current amount");
-        (, uint256 rate,,,) = vat.ilks(collateralType.ilk);
-        (,uint256 mat) = spotter.ilks(collateralType.ilk);
-        uint256 backedDebt = FullMath.mulDiv(art, rate, 10 ** 36);
-        if (amount < 0) {
-            backedDebt = uint256(int256(backedDebt) + amount);
-        } else {
-            backedDebt += uint256(amount);
-        }
-        return FullMath.mulDiv(backedDebt, mat, ink) / 10 ** 9;
-    }
-
     // Returns borrow APR with 20 decimals.
     // I.e. 10% == 10 ethers
     function borrowApr(address token) public view returns (uint256) {
@@ -599,14 +557,11 @@
         address token,
         address user,
         address keeper
-<<<<<<< HEAD
-    ) external returns (uint256) {
+    ) external auctionWhitelisted returns (uint256) {
+
+        drip(token);
         poke(token);
-=======
-    ) external auctionWhitelisted returns (uint256) {
-        dropRewards(token, user);
-        drip(token);
->>>>>>> d51ed494
+
         CollateralType memory collateral = collaterals[token];
         (uint256 ink,) = vat.urns(collateral.ilk, user);
         IHelioProvider provider = IHelioProvider(helioProviders[token]);
