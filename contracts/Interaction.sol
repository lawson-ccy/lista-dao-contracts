--- conflicted
+++ resolved
@@ -307,11 +307,7 @@
         (uint256 ink, uint256 userDebt) = vat.urns(collateralType.ilk, borrower);
         uint256 liqPrice = liquidationPriceForDebt(collateralType.ilk, ink, userDebt);
 
-<<<<<<< HEAD
-        takeSnapshot(token, borrower, FullMath.mulDiv(userDebt, rate, RAY));
-=======
-        takeSnapshot(token, msg.sender, 0, FullMath.mulDiv(userDebt, rate, RAY), false, true);
->>>>>>> e8cf089d
+        takeSnapshot(token, borrower, 0, FullMath.mulDiv(userDebt, rate, RAY), false, true);
 
         emit Payback(borrower, token, realAmount, userDebt, liqPrice);
         return dart;
