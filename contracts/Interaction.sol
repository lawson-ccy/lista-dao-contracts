--- conflicted
+++ resolved
@@ -152,6 +152,25 @@
         hay.safeApprove(hayJoin_, type(uint256).max);
     }
 
+    function setCores(address vat_, address spot_, address hayJoin_,
+        address jug_) public auth {
+        // Reset previous approval
+        hay.safeApprove(address(hayJoin), 0);
+
+        vat = VatLike(vat_);
+        spotter = SpotLike(spot_);
+        hayJoin = HayJoinLike(hayJoin_);
+        jug = JugLike(jug_);
+
+        vat.hope(hayJoin_);
+
+        hay.safeApprove(hayJoin_, type(uint256).max);
+    }
+
+    function setHayApprove() public auth {
+        hay.safeApprove(address(hayJoin), type(uint256).max);
+    }
+
     function setCollateralType(
         address token,
         address gemJoin,
@@ -193,6 +212,17 @@
         emit CollateralDisabled(token, collaterals[token].ilk);
     }
 
+    function stringToBytes32(string memory source) public pure returns (bytes32 result) {
+        bytes memory tempEmptyStringTest = bytes(source);
+        if (tempEmptyStringTest.length == 0) {
+            return 0x0;
+        }
+
+        assembly {
+            result := mload(add(source, 32))
+        }
+    }
+
     function deposit(
         address participant,
         address token,
@@ -220,9 +250,6 @@
 
         deposits[token] += dink;
 
-        (uint256 ink,) = vat.urns(collateralType.ilk, participant);
-        takeSnapshot(token, msg.sender, ink, 0, true, false);
-
         emit Deposit(participant, token, dink, locked(token, participant));
         return dink;
     }
@@ -249,11 +276,7 @@
         (uint256 ink, uint256 art) = vat.urns(collateralType.ilk, msg.sender);
         uint256 liqPrice = liquidationPriceForDebt(collateralType.ilk, ink, art);
 
-<<<<<<< HEAD
-        takeSnapshot(token, msg.sender, 0, FullMath.mulDiv(art, rate, RAY), false, true);
-=======
-        takeSnapshot(token, msg.sender, FullMath.mulDiv(art, rate, RAY));
->>>>>>> e1e0e8a5
+        takeSnapshot(token, msg.sender, art);
 
         emit Borrow(msg.sender, token, ink, hayAmount, liqPrice);
         return uint256(dart);
@@ -292,11 +315,7 @@
         (uint256 ink, uint256 userDebt) = vat.urns(collateralType.ilk, msg.sender);
         uint256 liqPrice = liquidationPriceForDebt(collateralType.ilk, ink, userDebt);
 
-<<<<<<< HEAD
-        takeSnapshot(token, msg.sender, 0, FullMath.mulDiv(userDebt, rate, RAY), false, true);
-=======
-        takeSnapshot(token, msg.sender, FullMath.mulDiv(userDebt, rate, RAY));
->>>>>>> e1e0e8a5
+        takeSnapshot(token, msg.sender, userDebt);
 
         emit Payback(msg.sender, token, realAmount, userDebt, liqPrice);
         return dart;
@@ -307,16 +326,11 @@
      * @param token collateral token address
      * @param user user address
      */
-    function takeSnapshot(
-        address token, address user,
-        uint256 ink, uint256 art,
-        bool inkUpdated, bool artUpdated
-    ) private {
+    function takeSnapshot(address token, address user, uint256 amount) private {
         // ensure the distributor address is set
-        // to switch from original function takeSnapshot(address,address,uint256)
-        // call setListaDistributor with router address first before upgrade this contract
-        // the router contract is compatible with `takeSnapshot(address,address,uint256)`
-        borrowLisUSDListaDistributor.takeSnapshot(token, user, ink, art, inkUpdated, artUpdated);
+        if (address(borrowLisUSDListaDistributor) != address(0)) {
+            borrowLisUSDListaDistributor.takeSnapshot(token, user, amount);
+        }
     }
 
     /**
@@ -328,22 +342,10 @@
      */
     function syncSnapshot(address token, address user) external {
         // check user debt is 0?
-        (uint256 ink, uint256 userDebt) = vat.urns(collaterals[token].ilk, user);
+        (, uint256 userDebt) = vat.urns(collaterals[token].ilk, user);
         // sync user debt only if it is greater than 0
         if (userDebt > 0) {
-            CollateralType memory collateralType = collaterals[token];
-            _checkIsLive(collateralType.live);
-            (, uint256 rate,,,) = vat.ilks(collateralType.ilk);
-<<<<<<< HEAD
-
-            takeSnapshot(token, user, 0, FullMath.mulDiv(userDebt, rate, RAY), false, true);
-        }
-
-        if (ink > 0) {
-            takeSnapshot(token, user, ink, 0, true, false);
-=======
-            takeSnapshot(token, user, FullMath.mulDiv(userDebt, rate, RAY));
->>>>>>> e1e0e8a5
+            takeSnapshot(token, user, userDebt);
         }
     }
 
@@ -381,9 +383,6 @@
         // See GemJoin.exit()
         collateralType.gem.exit(msg.sender, dink);
         deposits[token] -= dink;
-
-        (uint256 ink,) = vat.urns(collateralType.ilk, participant);
-        takeSnapshot(token, msg.sender, ink, 0, true, false);
 
         emit Withdraw(participant, dink);
         return dink;
@@ -577,8 +576,8 @@
             provider,
             collateral
         );
-        // after auction started, user's collateral/debt of the token becomes 0
-        takeSnapshot(token, user, 0, 0, true, true);
+        // after auction started, user's debt of the token becomes 0
+        takeSnapshot(token, user, 0);
 
         emit AuctionStarted(token, user, ink, collateralPrice(token));
         return auctionAmount;
@@ -614,12 +613,20 @@
         return ClipperLike(collaterals[token].clip).getStatus(auctionId);
     }
 
+    function upchostClipper(address token) external {
+        ClipperLike(collaterals[token].clip).upchost();
+    }
+
     function getAllActiveAuctionsForToken(address token) external view returns (Sale[] memory sales) {
         return AuctionProxy.getAllActiveAuctionsForClip(ClipperLike(collaterals[token].clip));
     }
 
     function resetAuction(address token, uint256 auctionId, address keeper) external auctionWhitelisted {
         AuctionProxy.resetAuction(auctionId, keeper, hay, hayJoin, vat, collaterals[token]);
+    }
+
+    function totalPegLiquidity() external view returns (uint256) {
+        return IERC20Upgradeable(hay).totalSupply();
     }
 
     function _checkIsLive(uint256 live) internal pure {
