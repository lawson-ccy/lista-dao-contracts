--- conflicted
+++ resolved
@@ -33,15 +33,10 @@
         uint256 dink
     ) external returns (uint256);
 
-<<<<<<< HEAD
-=======
-    function dropRewards(address token, address usr) external;
-
     function setCollateralDuty(address token, uint256 duty) external;
 
     function jug() external view returns(JugLike);
 
     function collaterals(address token) external view returns (GemJoinLike, bytes32, uint32, address);
 
->>>>>>> d51ed494
 }