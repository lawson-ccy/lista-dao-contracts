// SPDX-License-Identifier: GPL-3.0-only
pragma solidity ^0.8.10;

interface IHelioTokenProvider {

    /**
     * Structs
     */
    struct Delegation {
        address delegateTo; // who helps delegator to hold clisBNB, aka the delegatee
        uint256 amount;
    }

    /**
     * Events
     */
    event Deposit(address indexed account, uint256 amount, uint256 lPAmount);
    event Claim(address indexed recipient, uint256 amount);
    event Withdrawal(address indexed owner, address indexed recipient, uint256 amount);
    event Liquidation(address indexed recipient, uint256 amount);

<<<<<<< HEAD
    event ChangeToken(address ceToken);
    event ChangeLpToken(address lPToken);
    event ChangeDao(address dao);
    event ChangeProxy(address auctionProxy);
=======
>>>>>>> 0d325f56
    event ChangeDelegateTo(address account, address oldDelegatee, address newDelegatee);
    event SyncUserLp(address account, uint256 userLp);

    /**
     * Deposit
     */
    function provide(uint256 amount) external returns (uint256);
    function provide(uint256 amount, address delegateTo) external returns (uint256);
    function delegateAllTo(address newDelegateTo) external;

    /**
     * Withdrawal
     */
    function release(address recipient, uint256 amount) external returns (uint256);

    /**
     * DAO FUNCTIONALITY
     */
    function liquidation(address recipient, uint256 amount) external;
    function daoBurn(address account, uint256 amount) external;
}<|MERGE_RESOLUTION|>--- conflicted
+++ resolved
@@ -19,13 +19,6 @@
     event Withdrawal(address indexed owner, address indexed recipient, uint256 amount);
     event Liquidation(address indexed recipient, uint256 amount);
 
-<<<<<<< HEAD
-    event ChangeToken(address ceToken);
-    event ChangeLpToken(address lPToken);
-    event ChangeDao(address dao);
-    event ChangeProxy(address auctionProxy);
-=======
->>>>>>> 0d325f56
     event ChangeDelegateTo(address account, address oldDelegatee, address newDelegatee);
     event SyncUserLp(address account, uint256 userLp);
 
